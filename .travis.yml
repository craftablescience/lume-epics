language: python
sudo: required

branches:
  only:
  - master
  - dev
  - build_cleanup
  - /^v\d*\.?\d*$/

matrix:
  include:
    - os: osx
      language: generic
      env: 
        - TOXENV=py37
    - os: osx
      language: generic
      env: 
        - TOXENV=py38
    - os: linux
      python: 3.7
    - os: linux
      python: 3.8
      env: 
        - CONDA_UPLOAD=1
        - BUILD_DOCS=1

install:
  # Install the appropriate miniconda depending on the os and miniconda version
  - if [[ "$TRAVIS_OS_NAME" == "linux" ]]; then MINICONDA_OS=Linux; else MINICONDA_OS=MacOSX; fi
  - wget https://repo.anaconda.com/miniconda/Miniconda3-latest-$MINICONDA_OS-x86_64.sh -O miniconda.sh
  - bash miniconda.sh -b -p "$HOME"/miniconda
  - export PATH="$HOME/miniconda/bin:$PATH"
  - source "$HOME"/miniconda/etc/profile.d/conda.sh

  # set configs
  - conda config --set always_yes yes --set changeps1 no
  - conda config --add channels conda-forge
  - conda config --set channel_priority strict
  - conda config --append channels jrgarrahan # temporary lume-model fix
  - conda install conda-build anaconda-client
  - conda update -q conda conda-build

  # log info for debugging
  - conda info -a

  # create build & add to channel
  - conda build -q conda-recipe --python=$TRAVIS_PYTHON_VERSION --output-folder bld-dir
  - conda config --add channels "file://`pwd`/bld-dir"

  # create env
  - conda create -q -n test-environment python=$TRAVIS_PYTHON_VERSION --file dev-requirements.txt
  - conda activate test-environment

script:
  - pytest
  # Build docs.
  - set -e
  - |
<<<<<<< HEAD
    if [[ "${BUILD_DOCS:=0}" == '1' && $LUME_EPICS_REPO == 'slaclab' ]]; then
        pip install -r docs-requirements.txt
=======
    if [[ "${BUILD_DOCS:=0}" == '1' && "{$LUME_EPICS_REPO:=dev}" == 'slaclab' ]]; then
>>>>>>> ee0b4142
        mkdocs build -c -d site
        # Publish docs.
        doctr deploy . --deploy-branch-name gh-pages
    fi

after_success:
  - echo $TRAVIS_TAG
  - echo $LUME_EPICS_REPO
  - echo $CONDA_UPLOAD
  - |
    if [[ $TRAVIS_BRANCH == $TRAVIS_TAG  && $TRAVIS_TAG != '' && $LUME_EPICS_REPO == 'slaclab' && "${CONDA_UPLOAD:=0}" == '1' ]]; then
        echo "Uploading to jrgarrahan channel"
        export ANACONDA_API_TOKEN=$CONDA_UPLOAD_TOKEN
        anaconda upload bld-dir/noarch/*.tar.bz2
    fi
  - |
    if [[ $LUME_EPICS_REPO == 'dev' && "${CONDA_UPLOAD:=0}" == '1' ]]; then
        echo "Uploading to jrgarrahan channel"
        export ANACONDA_API_TOKEN=$CONDA_UPLOAD_TOKEN
        anaconda upload bld-dir/noarch/*.tar.bz2 --label dev
    fi<|MERGE_RESOLUTION|>--- conflicted
+++ resolved
@@ -58,12 +58,9 @@
   # Build docs.
   - set -e
   - |
-<<<<<<< HEAD
     if [[ "${BUILD_DOCS:=0}" == '1' && $LUME_EPICS_REPO == 'slaclab' ]]; then
         pip install -r docs-requirements.txt
-=======
-    if [[ "${BUILD_DOCS:=0}" == '1' && "{$LUME_EPICS_REPO:=dev}" == 'slaclab' ]]; then
->>>>>>> ee0b4142
+
         mkdocs build -c -d site
         # Publish docs.
         doctr deploy . --deploy-branch-name gh-pages
